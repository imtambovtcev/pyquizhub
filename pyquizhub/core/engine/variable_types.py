--- conflicted
+++ resolved
@@ -311,14 +311,8 @@
     # Security and validation
     constraints: VariableConstraints | None = None
 
-<<<<<<< HEAD
-    # Fallback configuration (for API-sourced variables, defined in API
-    # integration)
-    fallback: Optional[FallbackConfig] = None
-=======
     # Fallback configuration (for API-sourced variables, defined in API integration)
     fallback: FallbackConfig | None = None
->>>>>>> d5e93a33
 
     def __post_init__(self):
         """Validate variable definition and auto-apply tags."""
@@ -344,20 +338,18 @@
                     f"Variable '{self.name}' is type 'array' but missing 'array_item_type'. "
                     f"Arrays must specify the type of items they contain (all items must be same type)."
                 )
-            # Validate array_item_type is not ARRAY (no nested arrays for
-            # security)
+            # Validate array_item_type is not ARRAY (no nested arrays for security)
             if self.array_item_type == VariableType.ARRAY:
                 raise ValueError(
                     f"Variable '{self.name}' has array_item_type='array'. "
                     f"Nested arrays are not supported for security reasons."
                 )
         elif self.array_item_type:
-            # If array_item_type is specified but type is not array, that's an
-            # error
+            # If array_item_type is specified but type is not array, that's an error
             raise ValueError(
-                f"Variable '{
-                    self.name}' has array_item_type but type is '{
-                    self.type.value}'. " f"Only array variables can have array_item_type.")
+                f"Variable '{self.name}' has array_item_type but type is '{self.type.value}'. "
+                f"Only array variables can have array_item_type."
+            )
 
         # Convert tags list to set of VariableTag enums
         if isinstance(self.tags, (list, set)):
@@ -380,9 +372,9 @@
             # Leaderboard variable must be numeric
             if self.type not in (VariableType.INTEGER, VariableType.FLOAT):
                 raise ValueError(
-                    f"Variable '{
-                        self.name}' has 'leaderboard' tag but type is {
-                        self.type.value}. " f"Leaderboard variable must be integer or float.")
+                    f"Variable '{self.name}' has 'leaderboard' tag but type is {self.type.value}. "
+                    f"Leaderboard variable must be integer or float."
+                )
             # LEADERBOARD automatically implies SCORE and PUBLIC
             self.tags.add(VariableTag.SCORE)
             self.tags.add(VariableTag.PUBLIC)
@@ -392,17 +384,14 @@
             # Scores must be numeric
             if self.type not in (VariableType.INTEGER, VariableType.FLOAT):
                 raise ValueError(
-                    f"Variable '{
-                        self.name}' has 'score' tag but type is {
-                        self.type.value}. " f"Scores must be integer or float.")
+                    f"Variable '{self.name}' has 'score' tag but type is {self.type.value}. "
+                    f"Scores must be integer or float."
+                )
             # Scores are automatically public
             self.tags.add(VariableTag.PUBLIC)
 
         # Numeric types are automatically safe for API use
-        if self.type in (
-                VariableType.INTEGER,
-                VariableType.FLOAT,
-                VariableType.BOOLEAN):
+        if self.type in (VariableType.INTEGER, VariableType.FLOAT, VariableType.BOOLEAN):
             self.tags.add(VariableTag.SAFE_FOR_API)
 
         # Strings with enum constraints are safe for API use
@@ -417,10 +406,9 @@
             # Numeric types with min/max constraints are considered sanitized
             if self.type in (VariableType.INTEGER, VariableType.FLOAT):
                 if self.constraints and (self.constraints.min_value is not None or
-                                         self.constraints.max_value is not None):
+                                       self.constraints.max_value is not None):
                     self.tags.add(VariableTag.SANITIZED)
-            # User input strings are NOT safe for API unless they have enum
-            # constraint
+            # User input strings are NOT safe for API unless they have enum constraint
             elif self.type == VariableType.STRING:
                 if not (self.constraints and self.constraints.enum):
                     # Remove SAFE_FOR_API if it was added
@@ -435,14 +423,11 @@
         if VariableTag.IMMUTABLE in self.tags:
             if len(self.mutable_by) > 0:
                 raise ValueError(
-                    f"Variable '{
-                        self.name}' has 'immutable' tag but mutable_by is not empty")
+                    f"Variable '{self.name}' has 'immutable' tag but mutable_by is not empty"
+                )
 
         # Default visibility: if no visibility tag, default to PRIVATE
-        visibility_tags = {
-            VariableTag.PUBLIC,
-            VariableTag.PRIVATE,
-            VariableTag.ADMIN_ONLY}
+        visibility_tags = {VariableTag.PUBLIC, VariableTag.PRIVATE, VariableTag.ADMIN_ONLY}
         if not self.tags & visibility_tags:
             self.tags.add(VariableTag.PRIVATE)
 
@@ -458,12 +443,12 @@
         # Can't be SAFE_FOR_API and UNTRUSTED (unless sanitized via enum)
         if (VariableTag.SAFE_FOR_API in self.tags and
             VariableTag.UNTRUSTED in self.tags and
-                VariableTag.SANITIZED not in self.tags):
+            VariableTag.SANITIZED not in self.tags):
             # This is allowed only if there's an enum constraint
             if not (self.constraints and self.constraints.enum):
                 raise ValueError(
-                    f"Variable '{
-                        self.name}' cannot be SAFE_FOR_API and UNTRUSTED without sanitization")
+                    f"Variable '{self.name}' cannot be SAFE_FOR_API and UNTRUSTED without sanitization"
+                )
 
     def is_immutable(self) -> bool:
         """Check if variable is immutable."""
@@ -518,33 +503,20 @@
         return result
 
     @classmethod
-<<<<<<< HEAD
-    def from_dict(cls,
-                  name: str,
-                  data: Dict[str,
-                             Any]) -> 'VariableDefinition':
-=======
     def from_dict(cls, name: str, data: dict[str, Any]) -> 'VariableDefinition':
->>>>>>> d5e93a33
         """Create VariableDefinition from dictionary."""
         return cls(
             name=name,
-            type=VariableType(
-                data["type"]),
+            type=VariableType(data["type"]),
             default=data["default"],
-            mutable_by=[
-                MutableBy(m) for m in data["mutable_by"]],
-            tags={
-                VariableTag(t) for t in data.get(
-                    "tags",
-                    [])},
-            array_item_type=VariableType(
-                data["array_item_type"]) if "array_item_type" in data else None,
+            mutable_by=[MutableBy(m) for m in data["mutable_by"]],
+            tags={VariableTag(t) for t in data.get("tags", [])},
+            array_item_type=VariableType(data["array_item_type"]) if "array_item_type" in data else None,
             description=data.get("description"),
-            constraints=VariableConstraints.from_dict(
-                data["constraints"]) if "constraints" in data else None,
-            fallback=FallbackConfig.from_dict(
-                data["fallback"]) if "fallback" in data else None,
+            constraints=VariableConstraints.from_dict(data["constraints"])
+            if "constraints" in data else None,
+            fallback=FallbackConfig.from_dict(data["fallback"])
+            if "fallback" in data else None,
         )
 
 
@@ -583,9 +555,7 @@
         for name, defn in definitions.items():
             self.values[name] = defn.default
 
-        logger.debug(
-            f"Initialized variable store with {
-                len(definitions)} variables")
+        logger.debug(f"Initialized variable store with {len(definitions)} variables")
 
     def get(self, name: str) -> Any:
         """
@@ -636,15 +606,9 @@
 
         # Set value
         self.values[name] = validated_value
-        logger.debug(
-            f"Set variable '{name}' = {validated_value} (by {
-                actor.value})")
-
-    def _validate_value(
-            self,
-            name: str,
-            value: Any,
-            defn: VariableDefinition) -> Any:
+        logger.debug(f"Set variable '{name}' = {validated_value} (by {actor.value})")
+
+    def _validate_value(self, name: str, value: Any, defn: VariableDefinition) -> Any:
         """
         Validate value against variable definition.
 
@@ -664,17 +628,13 @@
             try:
                 value = int(value)
             except (ValueError, TypeError):
-                raise ValueError(
-                    f"Variable '{name}' expects integer, got {
-                        type(value).__name__}")
+                raise ValueError(f"Variable '{name}' expects integer, got {type(value).__name__}")
 
         elif defn.type == VariableType.FLOAT:
             try:
                 value = float(value)
             except (ValueError, TypeError):
-                raise ValueError(
-                    f"Variable '{name}' expects float, got {
-                        type(value).__name__}")
+                raise ValueError(f"Variable '{name}' expects float, got {type(value).__name__}")
 
         elif defn.type == VariableType.BOOLEAN:
             if not isinstance(value, bool):
@@ -690,25 +650,18 @@
 
         elif defn.type == VariableType.ARRAY:
             if not isinstance(value, list):
-                raise ValueError(
-                    f"Variable '{name}' expects array, got {
-                        type(value).__name__}")
+                raise ValueError(f"Variable '{name}' expects array, got {type(value).__name__}")
             # Validate homogeneous array items
             if defn.array_item_type and len(value) > 0:
                 self._validate_array_items(name, value, defn.array_item_type)
 
         # Constraint validation
         if defn.constraints:
-            self._validate_constraints(
-                name, value, defn.constraints, defn.type)
+            self._validate_constraints(name, value, defn.constraints, defn.type)
 
         return value
 
-    def _validate_array_items(
-            self,
-            name: str,
-            value: list,
-            item_type: VariableType) -> None:
+    def _validate_array_items(self, name: str, value: list, item_type: VariableType) -> None:
         """
         Validate that all array items are of the same type (homogeneous array).
 
@@ -725,27 +678,24 @@
             if item_type == VariableType.INTEGER:
                 if not isinstance(item, int) or isinstance(item, bool):
                     raise ValueError(
-                        f"Variable '{name}' array item at index {idx} must be integer, got {
-                            type(item).__name__}")
+                        f"Variable '{name}' array item at index {idx} must be integer, got {type(item).__name__}"
+                    )
             elif item_type == VariableType.FLOAT:
-                if not isinstance(
-                        item, (int, float)) or isinstance(
-                        item, bool):
+                if not isinstance(item, (int, float)) or isinstance(item, bool):
                     raise ValueError(
-                        f"Variable '{name}' array item at index {idx} must be float, got {
-                            type(item).__name__}")
+                        f"Variable '{name}' array item at index {idx} must be float, got {type(item).__name__}"
+                    )
             elif item_type == VariableType.BOOLEAN:
                 if not isinstance(item, bool):
                     raise ValueError(
-                        f"Variable '{name}' array item at index {idx} must be boolean, got {
-                            type(item).__name__}")
+                        f"Variable '{name}' array item at index {idx} must be boolean, got {type(item).__name__}"
+                    )
             elif item_type == VariableType.STRING:
                 if not isinstance(item, str):
                     raise ValueError(
-                        f"Variable '{name}' array item at index {idx} must be string, got {
-                            type(item).__name__}")
-            # ARRAY type not allowed as item_type (already validated in
-            # __post_init__)
+                        f"Variable '{name}' array item at index {idx} must be string, got {type(item).__name__}"
+                    )
+            # ARRAY type not allowed as item_type (already validated in __post_init__)
 
     def _validate_constraints(
         self,
@@ -770,59 +720,50 @@
         if var_type in (VariableType.INTEGER, VariableType.FLOAT):
             if constraints.min_value is not None and value < constraints.min_value:
                 raise ValueError(
-                    f"Variable '{name}' value {value} below minimum {
-                        constraints.min_value}")
+                    f"Variable '{name}' value {value} below minimum {constraints.min_value}"
+                )
             if constraints.max_value is not None and value > constraints.max_value:
                 raise ValueError(
-                    f"Variable '{name}' value {value} above maximum {
-                        constraints.max_value}")
+                    f"Variable '{name}' value {value} above maximum {constraints.max_value}"
+                )
 
         # String constraints
         if var_type == VariableType.STRING:
-            if constraints.min_length is not None and len(
-                    value) < constraints.min_length:
-                raise ValueError(
-                    f"Variable '{name}' length {
-                        len(value)} below minimum {
-                        constraints.min_length}")
-            if constraints.max_length is not None and len(
-                    value) > constraints.max_length:
-                raise ValueError(
-                    f"Variable '{name}' length {
-                        len(value)} above maximum {
-                        constraints.max_length}")
+            if constraints.min_length is not None and len(value) < constraints.min_length:
+                raise ValueError(
+                    f"Variable '{name}' length {len(value)} below minimum {constraints.min_length}"
+                )
+            if constraints.max_length is not None and len(value) > constraints.max_length:
+                raise ValueError(
+                    f"Variable '{name}' length {len(value)} above maximum {constraints.max_length}"
+                )
 
             # Enum validation (whitelist)
             if constraints.enum is not None:
                 if value not in constraints.enum:
                     raise ValueError(
-                        f"Variable '{name}' value '{value}' not in allowed values: {
-                            constraints.enum}")
+                        f"Variable '{name}' value '{value}' not in allowed values: {constraints.enum}"
+                    )
 
             # Pattern validation
             if constraints.pattern is not None:
                 import re
-                # Pattern should already be validated for ReDoS in variable
-                # definition
+                # Pattern should already be validated for ReDoS in variable definition
                 if not re.match(constraints.pattern, value):
                     raise ValueError(
-                        f"Variable '{name}' value '{value}' does not match pattern {
-                            constraints.pattern}")
+                        f"Variable '{name}' value '{value}' does not match pattern {constraints.pattern}"
+                    )
 
         # Array constraints
         if var_type == VariableType.ARRAY:
-            if constraints.min_items is not None and len(
-                    value) < constraints.min_items:
-                raise ValueError(
-                    f"Variable '{name}' has {
-                        len(value)} items, minimum {
-                        constraints.min_items}")
-            if constraints.max_items is not None and len(
-                    value) > constraints.max_items:
-                raise ValueError(
-                    f"Variable '{name}' has {
-                        len(value)} items, maximum {
-                        constraints.max_items}")
+            if constraints.min_items is not None and len(value) < constraints.min_items:
+                raise ValueError(
+                    f"Variable '{name}' has {len(value)} items, minimum {constraints.min_items}"
+                )
+            if constraints.max_items is not None and len(value) > constraints.max_items:
+                raise ValueError(
+                    f"Variable '{name}' has {len(value)} items, maximum {constraints.max_items}"
+                )
 
     def get_all(self) -> dict[str, Any]:
         """Get all variable values."""
