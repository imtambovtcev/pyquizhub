"""
Permission enforcement for creator and user access control.

This module implements the multi-tier permission system:
- Creator tiers: RESTRICTED, STANDARD, ADVANCED, ADMIN
- User levels: GUEST, BASIC, PREMIUM, RESTRICTED
- API access control based on permissions
"""

from __future__ import annotations

from typing import Any
from urllib.parse import urlparse, parse_qs
import re

from pyquizhub.core.engine.variable_types import (
    CreatorPermissionTier,
    UserPermissionLevel,
    VariableStore,
    VariableTag
)
from pyquizhub.core.engine.url_validator import URLValidator, APIAllowlistManager
from pyquizhub.logging.setup import get_logger

logger = get_logger(__name__)


class PermissionEnforcer:
    """
    Enforces creator and user permissions for API integrations.

    Validates that:
    - Creators can only use APIs allowed by their tier
    - Variables used in APIs are safe
    - Users have access to required features
    """

    # Maximum API calls per session by tier
    MAX_API_CALLS_BY_TIER = {
        CreatorPermissionTier.RESTRICTED: 5,
        CreatorPermissionTier.STANDARD: 20,
        CreatorPermissionTier.ADVANCED: 50,
        CreatorPermissionTier.ADMIN: 999999,  # Effectively unlimited
    }

    def __init__(
        self,
        creator_tier: CreatorPermissionTier,
        user_level: UserPermissionLevel,
        variable_store: VariableStore,
        allowlist_manager: APIAllowlistManager | None = None
    ):
        """
        Initialize permission enforcer.

        Args:
            creator_tier: Creator's permission tier
            user_level: User's permission level
            variable_store: Variable store for checking variable safety
            allowlist_manager: API allowlist manager (uses default if None)
        """
        self.creator_tier = creator_tier
        self.user_level = user_level
        self.variable_store = variable_store
        self.allowlist_manager = allowlist_manager or APIAllowlistManager()

        # Track API calls in this session
        self.api_calls_made = 0

        logger.info(
            f"Permission enforcer initialized: creator={creator_tier.value}, "
            f"user={user_level.value}"
        )

    def validate_api_integration(self, api_config: dict[str, Any]) -> None:
        """
        Validate that API integration is allowed for creator tier.

        Args:
            api_config: API integration configuration

        Raises:
            PermissionError: If creator tier doesn't allow this API configuration
            ValueError: If API configuration is invalid
        """
        # Check rate limit
        max_calls = self.MAX_API_CALLS_BY_TIER[self.creator_tier]
        if self.api_calls_made >= max_calls:
            raise PermissionError(
                f"API call limit reached for tier {self.creator_tier.value}: "
                f"{max_calls} calls per session"
            )

        # Extract URL (could be 'url' or 'base_url')
        url = api_config.get("url") or api_config.get("base_url")
        if not url:
            raise ValueError("API integration missing 'url' or 'base_url'")

        # Validate URL format
        URLValidator.validate_url(url)

        # Check allowlist (RESTRICTED tier only uses allowlisted APIs)
        if self.creator_tier == CreatorPermissionTier.RESTRICTED:
            if not self.allowlist_manager.is_allowed(url):
                raise PermissionError(
                    f"Tier {self.creator_tier.value} can only use allowlisted APIs. "
                    f"URL not allowed: {url}"
                )

        # Validate variable usage in URL based on tier
        self._validate_variable_usage_in_url(url, api_config)

        # Validate method based on tier
        method = api_config.get("method", "GET").upper()
        self._validate_http_method(method)

        # Validate body templates (ADVANCED+ only)
        if "body" in api_config or "body_template" in api_config:
            if self.creator_tier not in (
                    CreatorPermissionTier.ADVANCED,
                    CreatorPermissionTier.ADMIN):
                raise PermissionError(
                    f"Tier {self.creator_tier.value} cannot use request body templates. "
                    f"Upgrade to ADVANCED tier."
                )
            self._validate_body_template(
                api_config.get("body") or api_config.get("body_template"))

        logger.debug(
            f"API integration validated for tier {
                self.creator_tier.value}")

<<<<<<< HEAD
    def _validate_variable_usage_in_url(
            self, url: str, api_config: Dict[str, Any]) -> None:
=======
    def _validate_variable_usage_in_url(self, url: str, api_config: dict[str, Any]) -> None:
>>>>>>> d5e93a33
        """
        Validate that variable usage in URL is allowed for creator tier.

        RESTRICTED: No variables in URLs
        STANDARD: Variables only in query parameters
        ADVANCED+: Variables anywhere (with safety checks)

        Args:
            url: Base URL
            api_config: Full API configuration

        Raises:
            PermissionError: If variable usage violates tier restrictions
            ValueError: If variables used are not safe for API use
        """
        # Check for template variables in base URL
        # This was already rejected by URLValidator, but double-check
        if self._contains_template_variables(url):
            raise ValueError(
                "Template variables not allowed in base URL. "
                "Use query_params or body for dynamic values."
            )

        # RESTRICTED tier: No variables at all
        if self.creator_tier == CreatorPermissionTier.RESTRICTED:
            # Check query params
            if "query_params" in api_config or "param_source" in api_config:
                raise PermissionError(
                    f"Tier {self.creator_tier.value} cannot use variables in API requests. "
                    f"Only static URLs allowed."
                )
            return

        # STANDARD tier: Variables only in query parameters
        if self.creator_tier == CreatorPermissionTier.STANDARD:
            # Can use query params
            if "query_params" in api_config:
                self._validate_query_param_variables(
                    api_config["query_params"])

            # Cannot use path templates
            if "url_template" in api_config or "path_template" in api_config:
                raise PermissionError(
                    f"Tier {self.creator_tier.value} cannot use path templates. "
                    f"Upgrade to ADVANCED tier."
                )
            return

        # ADVANCED+ tier: Can use variables anywhere (with safety validation)
        if self.creator_tier in (
                CreatorPermissionTier.ADVANCED,
                CreatorPermissionTier.ADMIN):
            # Validate all variables used are safe
            if "url_template" in api_config:
                self._validate_url_template_variables(
                    api_config["url_template"])

            if "query_params" in api_config:
                self._validate_query_param_variables(
                    api_config["query_params"])

            if "param_source" in api_config:
                self._validate_param_source_variables(
                    api_config["param_source"])

    def _validate_http_method(self, method: str) -> None:
        """
        Validate HTTP method is allowed for creator tier.

        RESTRICTED/STANDARD: GET only
        ADVANCED+: GET, POST, PUT, PATCH, DELETE

        Args:
            method: HTTP method

        Raises:
            PermissionError: If method not allowed for tier
        """
        if self.creator_tier in (
                CreatorPermissionTier.RESTRICTED,
                CreatorPermissionTier.STANDARD):
            if method != "GET":
                raise PermissionError(
                    f"Tier {self.creator_tier.value} can only use GET requests. "
                    f"Upgrade to ADVANCED tier for {method} requests."
                )

        # ADVANCED+ can use any method
        allowed_methods = ["GET", "POST", "PUT", "PATCH", "DELETE", "HEAD"]
        if method not in allowed_methods:
            raise ValueError(f"Invalid HTTP method: {method}")

<<<<<<< HEAD
    def _validate_query_param_variables(
            self, query_params: Dict[str, Any]) -> None:
=======
    def _validate_query_param_variables(self, query_params: dict[str, Any]) -> None:
>>>>>>> d5e93a33
        """
        Validate that variables used in query parameters are safe.

        Args:
            query_params: Query parameters configuration

        Raises:
            ValueError: If unsafe variables are used
        """
        for param_name, param_value in query_params.items():
            # If param_value references a variable
            if isinstance(param_value, str):
                vars_used = self._extract_variable_references(param_value)
                for var_name in vars_used:
                    if not self.variable_store.is_safe_for_api_use(var_name):
                        raise ValueError(
                            f"Variable '{var_name}' cannot be used in API requests. "
                            f"User input strings without enum constraints are unsafe. "
                            f"Use string type with enum constraint for safe variable usage."
                        )

    def _validate_url_template_variables(self, url_template: str) -> None:
        """
        Validate variables used in URL template.

        Args:
            url_template: URL template with {variable} placeholders

        Raises:
            ValueError: If unsafe variables are used
        """
        vars_used = self._extract_variable_references(url_template)
        for var_name in vars_used:
            if not self.variable_store.is_safe_for_api_use(var_name):
                raise ValueError(
                    f"Variable '{var_name}' cannot be used in URL template. "
                    f"Only safe variables (numeric, enum strings) allowed in URLs."
                )

<<<<<<< HEAD
    def _validate_param_source_variables(
            self, param_source: Dict[str, str]) -> None:
=======
    def _validate_param_source_variables(self, param_source: dict[str, str]) -> None:
>>>>>>> d5e93a33
        """
        Validate variables referenced in param_source mapping.

        Args:
            param_source: Mapping of param -> variable reference

        Raises:
            ValueError: If unsafe variables are used
        """
        for param_name, var_ref in param_source.items():
            # var_ref format: "variables.var_name"
            if var_ref.startswith("variables."):
                var_name = var_ref.replace("variables.", "")
                if not self.variable_store.is_safe_for_api_use(var_name):
                    raise ValueError(
                        f"Variable '{var_name}' cannot be used in API parameter. "
                        f"Unsafe for API use (untrusted user input)."
                    )

    def _validate_body_template(self, body: Any) -> None:
        """
        Validate request body template (ADVANCED+ only).

        Args:
            body: Request body (can contain variable references)

        Raises:
            ValueError: If unsafe variables are used
        """
        if isinstance(body, dict):
            for key, value in body.items():
                if isinstance(value, str):
                    vars_used = self._extract_variable_references(value)
                    for var_name in vars_used:
                        if not self.variable_store.is_safe_for_api_use(
                                var_name):
                            raise ValueError(
                                f"Variable '{var_name}' cannot be used in request body. "
                                f"Unsafe variables not allowed in API requests."
                            )
                elif isinstance(value, dict):
                    self._validate_body_template(value)

    def _contains_template_variables(self, text: str) -> bool:
        """Check if text contains template variable syntax."""
        return "{" in text or "}" in text or "${" in text

    def _extract_variable_references(self, text: str) -> list[str]:
        """
        Extract variable names from template string.

        Supports formats:
        - {var_name}
        - {variables.var_name}
        - ${var_name}

        Args:
            text: Template string

        Returns:
            List of variable names
        """
        var_names = []

        # Match {var_name} or {variables.var_name}
        for match in re.finditer(r'\{([^}]+)\}', text):
            var_ref = match.group(1)
            # Strip "variables." prefix if present
            if var_ref.startswith("variables."):
                var_ref = var_ref.replace("variables.", "")
            var_names.append(var_ref)

        # Match ${var_name}
        for match in re.finditer(r'\$\{([^}]+)\}', text):
            var_ref = match.group(1)
            if var_ref.startswith("variables."):
                var_ref = var_ref.replace("variables.", "")
            var_names.append(var_ref)

        return var_names

    def check_user_can_access_api(self, api_config: dict[str, Any]) -> bool:
        """
        Check if user's permission level allows access to this API.

        Args:
            api_config: API configuration with access_level

        Returns:
            True if user can access, False otherwise
        """
        access_level = api_config.get("access_level", "public_safe")

        # Map access levels to required user levels
        if access_level == "public_safe":
            # Everyone can access
            return True

        elif access_level == "basic":
            # BASIC+ users
            return self.user_level in (
                UserPermissionLevel.BASIC,
                UserPermissionLevel.PREMIUM
            )

        elif access_level == "premium":
            # PREMIUM users only
            return self.user_level == UserPermissionLevel.PREMIUM

        elif access_level == "admin":
            # No regular users can access (admin-only APIs)
            return False

        # Unknown access level - deny by default
        logger.warning(f"Unknown access_level: {access_level}, denying access")
        return False

    def increment_api_call_count(self) -> None:
        """Increment the API call counter."""
        self.api_calls_made += 1
        logger.debug(
            f"API calls: {self.api_calls_made}/{self.MAX_API_CALLS_BY_TIER[self.creator_tier]}"
        )

    def get_remaining_api_calls(self) -> int:
        """Get number of remaining API calls for this session."""
        max_calls = self.MAX_API_CALLS_BY_TIER[self.creator_tier]
        return max(0, max_calls - self.api_calls_made)


def validate_creator_permissions(
    creator_tier: CreatorPermissionTier,
    quiz_data: dict[str, Any],
    variable_store: VariableStore
) -> None:
    """
    Validate that quiz respects creator's permission tier.

    This is called during quiz upload/validation.

    Args:
        creator_tier: Creator's permission tier
        quiz_data: Complete quiz JSON
        variable_store: Variable store for the quiz

    Raises:
        PermissionError: If quiz violates creator's permissions
        ValueError: If quiz configuration is invalid
    """
    # Create enforcer (user level doesn't matter for quiz validation)
    enforcer = PermissionEnforcer(
        creator_tier=creator_tier,
        user_level=UserPermissionLevel.PREMIUM,  # Dummy value
        variable_store=variable_store
    )

    # Validate all API integrations
    api_integrations = quiz_data.get("api_integrations", [])
    for api_config in api_integrations:
        enforcer.validate_api_integration(api_config)

    logger.info(
        f"Quiz validated for creator tier {creator_tier.value}: "
        f"{len(api_integrations)} API integrations"
    )<|MERGE_RESOLUTION|>--- conflicted
+++ resolved
@@ -116,26 +116,16 @@
 
         # Validate body templates (ADVANCED+ only)
         if "body" in api_config or "body_template" in api_config:
-            if self.creator_tier not in (
-                    CreatorPermissionTier.ADVANCED,
-                    CreatorPermissionTier.ADMIN):
+            if self.creator_tier not in (CreatorPermissionTier.ADVANCED, CreatorPermissionTier.ADMIN):
                 raise PermissionError(
                     f"Tier {self.creator_tier.value} cannot use request body templates. "
                     f"Upgrade to ADVANCED tier."
                 )
-            self._validate_body_template(
-                api_config.get("body") or api_config.get("body_template"))
-
-        logger.debug(
-            f"API integration validated for tier {
-                self.creator_tier.value}")
-
-<<<<<<< HEAD
-    def _validate_variable_usage_in_url(
-            self, url: str, api_config: Dict[str, Any]) -> None:
-=======
+            self._validate_body_template(api_config.get("body") or api_config.get("body_template"))
+
+        logger.debug(f"API integration validated for tier {self.creator_tier.value}")
+
     def _validate_variable_usage_in_url(self, url: str, api_config: dict[str, Any]) -> None:
->>>>>>> d5e93a33
         """
         Validate that variable usage in URL is allowed for creator tier.
 
@@ -173,8 +163,7 @@
         if self.creator_tier == CreatorPermissionTier.STANDARD:
             # Can use query params
             if "query_params" in api_config:
-                self._validate_query_param_variables(
-                    api_config["query_params"])
+                self._validate_query_param_variables(api_config["query_params"])
 
             # Cannot use path templates
             if "url_template" in api_config or "path_template" in api_config:
@@ -185,21 +174,16 @@
             return
 
         # ADVANCED+ tier: Can use variables anywhere (with safety validation)
-        if self.creator_tier in (
-                CreatorPermissionTier.ADVANCED,
-                CreatorPermissionTier.ADMIN):
+        if self.creator_tier in (CreatorPermissionTier.ADVANCED, CreatorPermissionTier.ADMIN):
             # Validate all variables used are safe
             if "url_template" in api_config:
-                self._validate_url_template_variables(
-                    api_config["url_template"])
+                self._validate_url_template_variables(api_config["url_template"])
 
             if "query_params" in api_config:
-                self._validate_query_param_variables(
-                    api_config["query_params"])
+                self._validate_query_param_variables(api_config["query_params"])
 
             if "param_source" in api_config:
-                self._validate_param_source_variables(
-                    api_config["param_source"])
+                self._validate_param_source_variables(api_config["param_source"])
 
     def _validate_http_method(self, method: str) -> None:
         """
@@ -214,9 +198,7 @@
         Raises:
             PermissionError: If method not allowed for tier
         """
-        if self.creator_tier in (
-                CreatorPermissionTier.RESTRICTED,
-                CreatorPermissionTier.STANDARD):
+        if self.creator_tier in (CreatorPermissionTier.RESTRICTED, CreatorPermissionTier.STANDARD):
             if method != "GET":
                 raise PermissionError(
                     f"Tier {self.creator_tier.value} can only use GET requests. "
@@ -228,12 +210,7 @@
         if method not in allowed_methods:
             raise ValueError(f"Invalid HTTP method: {method}")
 
-<<<<<<< HEAD
-    def _validate_query_param_variables(
-            self, query_params: Dict[str, Any]) -> None:
-=======
     def _validate_query_param_variables(self, query_params: dict[str, Any]) -> None:
->>>>>>> d5e93a33
         """
         Validate that variables used in query parameters are safe.
 
@@ -273,12 +250,7 @@
                     f"Only safe variables (numeric, enum strings) allowed in URLs."
                 )
 
-<<<<<<< HEAD
-    def _validate_param_source_variables(
-            self, param_source: Dict[str, str]) -> None:
-=======
     def _validate_param_source_variables(self, param_source: dict[str, str]) -> None:
->>>>>>> d5e93a33
         """
         Validate variables referenced in param_source mapping.
 
@@ -313,8 +285,7 @@
                 if isinstance(value, str):
                     vars_used = self._extract_variable_references(value)
                     for var_name in vars_used:
-                        if not self.variable_store.is_safe_for_api_use(
-                                var_name):
+                        if not self.variable_store.is_safe_for_api_use(var_name):
                             raise ValueError(
                                 f"Variable '{var_name}' cannot be used in request body. "
                                 f"Unsafe variables not allowed in API requests."
